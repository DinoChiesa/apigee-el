;;; -*- coding: utf-8; lexical-binding: t;  -*-

;;; apigee.el --- utility functions for working with Apigee platform in emacs
;;
;; Copyright (C) 2017-2025 Dino Chiesa and Google, LLC.
;;
;; Author     : Dino Chiesa
;; Maintainer : Dino Chiesa <dchiesa@google.com>
;; Created    : May 2017
;; Modified   : February 2025
;; Version    : 1.3
;; Keywords   : apigee
;; Requires   : s.el, xml.el
;; License    : Apache 2.0
;; X-URL      : https://github.com/DinoChiesa/apigee-el
<<<<<<< HEAD
;; Last-saved : <2025-March-04 02:03:08>
=======
;; Last-saved : <2025-May-27 15:28:53>
>>>>>>> 58bfa501
;;
;;; Commentary:
;;
;; This module defines a few elisp functions that are handy for working
;; with API Proxy definition bundles within emacs. Per ejemplo,
;;  - creating a new blank proxy from a template
;;  - adding a new policy to a bundle
;;
;; Future possibilities:
;;  - adding a new target to a bundle
;;  - zipping and importing a bundle
;;  - validating a bundle
;;
;; To use this module, assuming ~/elisp/apigee contains apigee.el,
;; put this in your .emacs file:
;;  (add-to-list 'load-path "~/elisp/apigee")
;;  (require 'apigee)
;;
;; Then, you can invoke various commands:
;;
;; To add a new proxy:
;;   M-x apigee-new-proxy
;;
;; To specify the directory in which to store the new proxy:
;;   C-u M-x apigee-new-proxy
;;
;; To add a policy to an existing proxy, open a dired buffer to ../apiproxy and:
;;   M-x apigee-add-policy
;;
;;
;;; License
;;
;;    Copyright 2017-2025 Google LLC.
;;
;;    Licensed under the Apache License, Version 2.0 (the "License");
;;    you may not use this file except in compliance with the License.
;;    You may obtain a copy of the License at
;;
;;        https://www.apache.org/licenses/LICENSE-2.0
;;
;;    Unless required by applicable law or agreed to in writing, software
;;    distributed under the License is distributed on an "AS IS" BASIS,
;;    WITHOUT WARRANTIES OR CONDITIONS OF ANY KIND, either express or implied.
;;    See the License for the specific language governing permissions and
;;    limitations under the License.
;;
;;; TODO: see todo file

(require 's) ;; magnars' long lost string library
(require 'seq)
(require 'popup)
(require 'xml)
(require 'compile)
(require 'xml-to-string)
(require 'dash) ;; magnars' functional lib, functions start with dash
(require 'cl-lib) ; For assoc-if

(defvar apigee-function-cache (make-hash-table :test 'equal)
  "Cache for memoizing functions with timeouts.")

(defvar apigee--base-template-dir nil
  "The directory from which policy templates have been most recently loaded")

(defvar apigee--recently-used-asset-homes nil
  "a list of directories recently used to store API Proxies.")

(defvar apigee--verbose-logging nil
  "whether this module should log verbosely into *Messages*. This is an on/off variable. Set it to a truthy value to get logging.")

(defvar apigee--timer-minutes 6
  "length of the interval in minutes between persisting apigee-el settings.")

(defvar apigee-timer nil
  "cancellable timer, for saving apigee-emacs settings.")

(defvar apigee--list-of-vars-to-store-and-restore
  (list "apigee--verbose-logging" "apigee--recently-used-asset-homes" "apigee--base-template-dir" "apigee--timer-minutes" "apigee-organization" "apigee-environment" "apigee-service-account")
  "a list of variables to store/restore in the settings file.")

(defvar apigee--settings-file-base-name "apigee-el.dat")

(defvar apigee-commands-alist
  '(
    (import . "%apigeecli apis create bundle -f apiproxy --name %n -o %o --token %t")
    (deploy . "%apigeecli apis deploy --wait --name %n --ovr --org %o --env %e %sa_args --token %t")
    (import-and-deploy . "%apigeecli apis create bundle -f apiproxy --name %n -o %o --token %t ; %apigeecli apis deploy --wait --name %n --ovr --org %o --env %e %sa_args --token %t")
    (lint .  "%apigeelint -s . -e %lint-exclusions -f visualstudio.js")
    ))

;; to modify after program starts:
;; (setf (alist-get 'lint apigee-commands-alist)
;;      "%apigeelint -s . -e %lint-exclusions -f visualstudio.js")

(defvar apigee-programs-alist
  '(
    (gcloud . "gcloud")
    (apigeecli . "apigeecli")
    (apigeelint . "node ~/path/to/apigeelint/cli.js")
    )
  "apigee.el will use `executable-find' to locate the programs on the path. If
you want to avoid that, you can set the path explicitly in your emacs init file,
via, for example,
  (setf (alist-get 'apigeecli apigee-programs-alist) \"~/.apigeecli/bin/apigeecli\"
        (alist-get 'gcloud apigee-programs-alist) \"~/gcloud-sdk/bin/gcloud\"
    )"
  )

(defvar apigee--memoized-gcloud-pat
  nil
  "memoized version of print-access-token")

(defvar apigee-placeholders-alist
<<<<<<< HEAD
  '(
    (n . (apigee--proxy-name))
    (o . (apigee-get-organization want-prompt))
    (e . (apigee-get-environment want-prompt))
    (sa_args . (apigee-get-service-account-args-for-deployment want-prompt))
    ;;(t . (apigee-gcloud-auth-print-access-token))
    (t . (funcall apigee--memoized-gcloud-pat))
    (lint-exclusions . (apigee-get-lint-exclusions))
=======
  `(
    (n .       apigee--proxy-name)
    (o .       apigee-get-organization)
    (e .       apigee-get-environment )
    (sa_args . apigee-get-service-account-args-for-deployment )
    (t .       apigee--memoized-gcloud-pat)
>>>>>>> 58bfa501
    )
  )

;;(add-to-list 'apigee-placeholders-alist '(lint-exclusions . (apigee-get-lint-exclusions)))

(add-to-list 'compilation-error-regexp-alist 'apigeelint-visualstudio-error-with-lines)
(add-to-list 'compilation-error-regexp-alist 'apigeelint-visualstudio-error-no-line)
(add-to-list 'compilation-error-regexp-alist-alist
             '(apigeelint-visualstudio-error-with-lines
               "^\\(\\([^ \n]+\\)(\\([0-9]+\\),\\([0-9]+\\))\\): \\(.+\\)$"
               2 3 4 2 1 ))

;; to modify:
;; (setf
;;  (alist-get 'apigeelint-visualstudio-error-with-lines compilation-error-regexp-alist-alist)
;;    '("^\\(\\([^ \n]+\\)(\\([0-9]+\\),\\([0-9]+\\))\\): \\(.+\\)$"
;;     2 3 4 2 1 ))

(add-to-list 'compilation-error-regexp-alist-alist
             '(apigeelint-visualstudio-error-no-line
               "^\\(\\([^ \n]+\\)(\\(0\\)\\)): \\(.+\\)$"
               2 3 nil 2 1 ))

;; to modify:
;; (setf
;;  (alist-get 'apigeelint-visualstudio-error-no-line compilation-error-regexp-alist-alist)
;;    '( "^\\(\\([^ \n]+\\)(\\(0\\)\\)): \\(.+\\)$"
;;     2 3 nil 2 1 ))

(defvar apigee-organization nil
  "The organization to use for deployments. apigee.el will prompt if unset.")
(defvar apigee-environment nil
  "The environment to use for deployments. apigee.el will prompt if unset.")
(defvar apigee-service-account nil
  "The Service Account to use for deployments. The format must be {ACCOUNT_ID}@{PROJECT}.iam.gserviceaccount.com.")

(defvar apigee--load-file-name load-file-name
  "The name from which the Apigee module was loaded.")

(defconst apigee--policytype-shortform
  (list
   '("AssignMessage" "AM")
   '("AccessEntity" "AE")
   '("ServiceCallout" "SC")
   '("XSL" "XSL")
   '("AccessControl" "AC")
   '("Script" "PY")
   '("LookupCache" "Cache")
   '("PopulateCache" "Cache")
   '("InvalidateCache" "Cache")
   '("ResponseCache" "Cache")
   '("RaiseFault" "RF")
   '("MessageLogging" "ML")
   '("GenerateSAMLAssertion" "SAML")
   '("ValidateSAMLAssertion" "SAML")
   '("VerifyApiKey" "VerifyApiKey")
   '("FlowCallout" "FC")
   '("JavaCallout" "Java")
   '("JavaScript" "JS")
   '("ExtractVariables" "EV")
   '("OAuthV2" "OAuthV2")
   '("XMLToJSON" "X2J")
   '("CORS" "CORS")
   ;; '("VerifyJWT" "JWT")
   ;; '("GenerateJWT" "JWT")
   ;; '("DecodeJWT" "JWT")
   '("JSONToXML" "J2X")
   '("GetOAuthV2Info" "OAuthV2-GetInfo")
   '("SetOAuthV2Info" "OAuthV2-SetInfo")
   '("DeleteOAuthV2Info" "OAuthV2-DeleteInfo")
   '("BasicAuthentication" "BA")))

(defconst apigee--http-status-message-alist
  (list
   '("200" "OK")
   '("201" "Created")
   '("302" "Moved")
   '("304" "Not Modified")
   '("400" "Bad Request")
   '("401" "Not Authorized")
   '("403" "Forbidden")
   '("404" "Not Found")
   '("410" "Gone")
   '("429" "Too Many Requests")
   '("500" "Server Error")
   '("501" "Not Implemented")
   '("503" "Server Busy")))


(defconst apigee--message-payload-sample-alist
  (list
   '("application/json" "{
  \"status\" : true,
  \"message\" : \"whatever\",
  \"clientId\" : \"{parsedRequest.client_id}\"
}
")
   '("application/x-www-form-urlencoded" "status=true&clientId={parsedRequest.client_id}")
   '("text/plain" "ok")
   '("application/xml" "<message><here>{parsedRequest.client_id}</here></message>")
   '("xml" "<AboutMe>
  <Emplid>123</Emplid>
  <Languages>German(Speaking)</Languages>
  <Languages>German(Writing)</Languages>
  <Languages>German(Reading)</Languages>
  <Languages>French(Reading)</Languages>
  <Languages>French(Speaking)</Languages>
  <Languages>French(Writing)</Languages>
  <Languages>English(Reading)</Languages>
  <Languages>English(Writing)</Languages>
  <Languages>English(Speaking)</Languages>
</AboutMe>")
   '("soap" "<soap:Envelope xmlns:soap='http://schemas.xmlsoap.org/soap/envelope/' xmlns:ser='http://avatax.avalara.com/services'>
  <soap:Header>
    <wsse:Security xmlns:wsse='http://docs.oasis-open.org/wss/2004/01/oasis-200401-wss-wssecurity-secext-1.0.xsd'
                   soap:actor='http://schemas.xmlsoap.org/soap/actor/next'>
      <wsse:UsernameToken>
        <wsse:Username>{avalara.username}</wsse:Username>
        <wsse:Password>{avalara.username}</wsse:Password>
      </wsse:UsernameToken>
    </wsse:Security>
    <ser:Profile>
      <ser:Name>Apigee TEST</ser:Name>
      <ser:Client>Apigee Edge Client</ser:Client>
      <ser:Adapter>SOAP API</ser:Adapter>
      <ser:Machine>MBPRO</ser:Machine>
    </ser:Profile>
  </soap:Header>
  <soap:Body>
    <ser:Ping/>
  </soap:Body>
</soap:Envelope>
")))


(defvar apigee-lint-exclusions "TD002,TD007,TD012"
  "The comma-separated list of plugins to exclude from apigeelint")

(defvar apigee--policy-template-alist nil
  "An alist. For each element, the cons is a policy type name, eg \"AccessEntity\", and the cadr is a list of strings, each of which is a filename referring to a template for the policy. The actual filename will be in (apigee--join-path-elements apigee--base-template-dir \"policies\" policy-type filename)")

(defvar apigee--proxy-template-alist nil
  "An alist, relating a name to a proxy template. The cadr of each entry is a string, a directory name, containing the exploded proxy template.")

(defvar apigee--target-template-alist nil
  "An alist, relating a name to a target template. The cadr of each entry is a string, a file name, containing the target template.")

(defvar apigee--sharedflow-template-alist nil
  "An alist, relating a name to a template for a sharedflow. The cadr of each entry is a string, a directory name, containing the exploded sharedflow template.")


(defun apigee-get-lint-exclusions()
  "get a string representing a comma-separated set of plugins to exclude from apigeelint"
  apigee-lint-exclusions
  )

(defun apigee--path-to-settings-file ()
  "a function rturning the path to the settings file for apigee.el"
  (apigee--join-path-elements user-emacs-directory apigee--settings-file-base-name))

(defun apigee--restore-state ()
  "function expected to be called on initial module load, that restores the previous state of the module. Things like the most recently used apiproxy home, or the most recently loaded templates directory."
  (let ((dat-file-path (apigee--path-to-settings-file)))
    (if (file-exists-p dat-file-path)
        (with-temp-buffer
          (insert-file-contents dat-file-path)
          (save-excursion
            (goto-char (point-min))
            (let ((settings-data (read (current-buffer))))
              (dolist (one-setting settings-data)
                (let ((setting-name (car one-setting)))
                  (if (and
                       (member setting-name apigee--list-of-vars-to-store-and-restore)
                       (cadr one-setting))
                      (set (intern setting-name) (cadr one-setting))))))))
      )))

(defun apigee--persist-state ()
  "function expected to be called periodically to store the state
of the module. Things like the most recently used apiproxy home,
the most recently used org and environment, or the most recently
loaded templates directory. See the list of settings in
`apigee--list-of-vars-to-store-and-restore'. "

  (setq apigee--recently-used-asset-homes (apigee--fresh-recent-asset-homes t))
  (let ((dat-file-path (apigee--path-to-settings-file))
        (alist-to-write nil))
    (dolist (setting-name apigee--list-of-vars-to-store-and-restore)
      (push (list setting-name (eval (intern setting-name))) alist-to-write))
    (with-temp-file dat-file-path
      (goto-char (point-min))
      (erase-buffer)
      (insert ";; settings for apigee.el")
      (newline)
      (insert (concat ";; Stored: " (current-time-string)))
      (newline)
      (let ((print-length nil)) ;; to avoid truncating
        (pp alist-to-write (current-buffer))))))  ;; print

(defun apigee--join-path-elements (root &rest dirs)
  "Joins a series of directories together, inserting slashes as necessary,
like Python's os.path.join."
  (if (not dirs)
      root
    (apply 'apigee--join-path-elements
           (let ((first (car dirs)))
             (if (s-suffix? "/" root)
                 (concat root
                         (if (s-prefix? "/" first)
                             (substring first 1 (length first))
                           first))
               (if (s-prefix? "/" first)
                   (concat root first)
                 (concat root "/" (car dirs)))))
           (cdr dirs))))

(defun apigee--insure-trailing-slash (path)
  "Insure the given path ends with a slash. This is usedful with
`default-directory'. Setting `default-directory' to a value that
does not end with a slash causes it to use the parent directory.
"
  (and path
       (if (s-ends-with? "/" path) path (concat path "/"))))

(defun apigee--proper-subdirs (containing-dir)
  "Return list of full paths of proper subdirs found in CONTAINING-DIR."
  (seq-remove (lambda (file)
                (let ((clean-name (file-name-nondirectory file)))
                  (or (string-match "^\\." clean-name)
                      (string-match "node_modules" clean-name)
                      (not (file-directory-p file)))))
              (directory-files containing-dir t)))

(defun apigee--proper-files (containing-dir &optional suffix)
  "Return list of full paths of proper files found in CONTAINING-DIR.
Optionally filters on files with the given extension or SUFFIX."
  (seq-remove (lambda (file)
                (let ((clean-name (file-name-nondirectory file)))
                  (or
                   (and suffix
                        (not (s-ends-with? suffix clean-name)))
                   (string-match "^\\." clean-name)
                   (string-match "^#.*#$" clean-name)
                   (string-match "~$" clean-name)
                   (file-directory-p file))))
              (directory-files containing-dir t)))

(defun apigee--sort-strings (strings)
  "lexicographically sort a list of STRINGS"
  (sort strings
        (lambda (a b) (string< a b ))))

(defun apigee--sort-by-string-car (list-o-lists)
  "sort LIST-O-LISTS, a list of lists, each of the form (STRING (LIST)),
lexicographically by the car of each element, which is a string."
  (sort list-o-lists
        (lambda (a b) (string< (car a) (car b) ))))

(defun apigee--get-target-template-filename (template-filename)
  "return the fullpath name of the target template file.
"
  (if (s-starts-with? "/" template-filename)
      template-filename
    (apigee--join-path-elements apigee--base-template-dir "targets" template-filename)))


(defun apigee--get-template-contents (fullpath-template-filename)
  "return the contents of the template file."
  (with-temp-buffer
    (insert-file-contents fullpath-template-filename)
    (buffer-substring-no-properties (point-min) (point-max))))

(defun apigee--templates-for-one-policy-type (policy-type-directory)
  "loads the policy templates for one POLICY-TYPE-DIRECTORY, which is a fully-qualified
directory, ending in a policy-type name eg AccessEntity.  This is used to
populate the menu of available policy templates."
  (let (templ-list)
    (dolist (this-template (apigee--proper-files policy-type-directory ".xml"))
      (push (file-name-nondirectory this-template) templ-list))
    (list (file-name-nondirectory policy-type-directory)
          (apigee--sort-strings templ-list))))

(defun apigee--policy-template-count ()
  "returns the total number of policy templates available in
`apigee--policy-template-alist'"
  (apply '+
         (mapcar (lambda (item) (length (cadr item)))
                 apigee--policy-template-alist)))

(defun apigee--load-asset-templates (sym label subdir)
  "Load templates for a kind of asset from the template dir, then set the symbol to the alist."
  (let ((top-level-dir (apigee--join-path-elements apigee--base-template-dir subdir )))
    (set sym
         (let (template-list)
           (dolist (template-name (apigee--proper-subdirs top-level-dir))
             (push
              (list (file-name-nondirectory template-name) template-name)
              template-list)
             (and apigee--verbose-logging (message "%s template %s" label template-name)))
           (reverse (apigee--sort-by-string-car template-list))))
    (list label (length (symbol-value sym)) top-level-dir)))

(defun apigee-load-proxy-templates ()
  "Load proxy templates from the proxy template dir. "
  (apigee--load-asset-templates 'apigee--proxy-template-alist "proxy" "proxies"))

(defun apigee-load-sharedflow-templates ()
  "Load templates for sharedflows from the template dir. "
  (apigee--load-asset-templates 'apigee--sharedflow-template-alist "sharedflow" "sharedflows"))

(defun apigee-load-policy-templates ()
  "Load policy templates from the policy template dir.

Each child under the template directory should have the name of a policy-type.
Within that child dir, one or more template files, each ending in .xml,
which contain templates for the policy. The name of the file will be
the name of the template in the resulting menu.

The apigee--policy-template-alist gets set with something like this:

  ((\"AccessEntity\"
    (\"app.xml\" \"basic.xml\" \"developer.xml\"))
   (\"AssignMessage\"
    (\"Set Content-Type.xml\" \"Store Original header.xml\"))
   (\"BasicAuthentication\"
    (\"Decode Inbound.xml\" \"Encode Outbound.xml\"))
   ...)


Each item in the list is a list, (POLICY-TYPE (TEMPLATE...)),
where POLICY-TYPE is one of {Quota, XMLToJSON, Javascript, etc},
and TEMPLATE is the shortname of the file containing a template
to fill in for a new policy.

"
  (let ((top-level-dir (apigee--join-path-elements apigee--base-template-dir "policies")))
    (setq
     apigee--policy-template-alist
     (let (template-list)
       (dolist (policy-type (apigee--proper-subdirs top-level-dir))
         (push
          (apigee--templates-for-one-policy-type policy-type)
          template-list)
         (and apigee--verbose-logging (message "policy type %s" policy-type)))
       (reverse (apigee--sort-by-string-car template-list))))
    (list "policy" (apigee--policy-template-count) top-level-dir)))


(defun apigee-load-target-templates ()
  "Load target templates from the target template dir.

Each child under the template directory should be a .xml file defining a target.
The name of the file will be the name of the template in the resulting menu.
"
  (let ((top-level-dir (apigee--join-path-elements apigee--base-template-dir "targets" )))
    (setq apigee--target-template-alist
          (let (template-list)
            (dolist (template-fname (apigee--proper-files top-level-dir ".xml"))
              (push
               (list (apigee--trim-xml-suffix (file-name-nondirectory template-fname)) template-fname)
               template-list)
              (and apigee--verbose-logging (message "target template %s" template-fname)))
            (let ((v (length template-list)))
              (message "length of list %d" v))
            (reverse (apigee--sort-by-string-car template-list))))
    (list "target" (length apigee--target-template-alist) top-level-dir)))


(defun apigee-load-templates (top-level-dir &optional interactive)
  "Load templates for proxies and policies from the top level directory TOP-LEVEL-DIR.

Under TOP-LEVEL-DIR there should be sub-directories named \"policies\", \"proxies\",
and \"sharedflows\".
Within each of those, there will be templates for those entities.
"
  (interactive
   (list
    (read-directory-name
     "the template dir?: "
     apigee--base-template-dir apigee--base-template-dir t)
    t))
  (setq apigee--base-template-dir top-level-dir)
  (let ((results (list (apigee-load-proxy-templates)
                       (apigee-load-policy-templates)
                       (apigee-load-target-templates)
                       (apigee-load-sharedflow-templates)
                       )))
    (when interactive
      (message "Loaded templates: [%s] from %s"
               (mapconcat
                (lambda (x) (format "%d %s" (cadr x) (car x)))
                results
                ", ")
               top-level-dir))))

(defun apigee--read-or-default (prompt-label default-val)
  (let ((response-val
         (if (or (not default-val) (s-blank? default-val))
             (read-string (format "%s: " prompt-label))
           (read-string (format "%s (%s): " prompt-label default-val)
                        default-val))))
    (or response-val default-val)))

(defun apigee-get-organization (&optional want-prompt)
  "Returns the org to use for import and deployment. Uses a cached
value, or, if WANT-PROMPT, will prompt the user."
  (interactive "P")
  (let ((org-local
         (if (or want-prompt (not apigee-organization))
             (apigee--read-or-default "organization name"
                                      apigee-organization)
           apigee-organization)))
    (setq apigee-organization org-local)))

(defun apigee-get-environment (&optional want-prompt)
  "Returns the environment to use for deployment. Uses a cached value,
or, if WANT-PROMPT, will prompt the user."
  (interactive "P")
  (let ((env-local
         (if (or want-prompt (not apigee-environment))
             (apigee--read-or-default "environment name"
                                      apigee-environment)
           apigee-environment)))
    (setq apigee-environment env-local)))

(defun apigee-get-service-account-args-for-deployment (&optional want-prompt)
  "Returns the arguments to use on the apigeecli command line for the
service account. Uses a cached value, or, if WANT-PROMPT, will
prompt the user. The format of the service account must be
{ACCOUNT_ID}@{PROJECT}.iam.gserviceaccount.com . If the format is just
the short version, this fn will append the PROJECT and suffix.

Returns the string representing the full email of the service
account, or nil, the latter implying do not deploy with a service
account."
  (interactive "P")
  (let ((sa-local
         (if (or want-prompt (not apigee-service-account))
             (apigee--read-or-default "service account"
                                      apigee-service-account)
           apigee-service-account)))
    (when (equal sa-local "-") ;; this means use no SA
      (setq sa-local nil))
    (when (and (not (s-blank? sa-local)) (not (s-contains? "@" sa-local)))
      ;; user provided short form; append the boilerplate suffix.
      (setq sa-local (format "%s@%s.iam.gserviceaccount.com" sa-local (apigee-get-organization) )))
    (setq apigee-service-account sa-local) ;; for next time, and for persistence
    (if (not (s-blank? sa-local))
        (format "--sa %s" sa-local)
      "")))

(defun apigee--trim-xml-suffix (s)
  "trims the .xml suffix from a template file name"
  (s-chop-suffix ".xml" s))

(defun apigee--get-menu-position ()
  "get the position for the popup menu"
  (if (fboundp 'posn-at-point)
      (let ((x-y (posn-x-y (posn-at-point (point)))))
        (list (list (+ (car x-y) 10)
                    (+ (cdr x-y) 20))
              (selected-window)))
    t))

(defun apigee--find-bundle (flavor) ;; "apiproxy" or "sharedflowbundle"
  "returns list of (PATH TYPE) if a bundle is found in the current directory."
  (let ((right-here (concat (file-name-directory default-directory) flavor)))
    (if (apigee--is-existing-directory right-here)
        (list (file-name-directory default-directory) flavor)
      (let ((elts (reverse (split-string (file-name-directory default-directory) "/")))
            r)
        (while (and elts (not r))
          (if (string= (car elts) flavor)
              (setq r (reverse (cdr elts)))
            (setq elts (cdr elts))))
        (if r
            (list (mapconcat 'identity r "/") flavor ))))))

(defun apigee--type-of-bundle ()
  "returns \"apiproxy\" or \"sharedflowbundle\", or nil"
  (cadr (cl-some 'apigee--find-bundle '("apiproxy" "sharedflowbundle"))))

(defun apigee--root-path-of-bundle ()
  "Returns the path of the directory that contains the
apiproxy directory.

If the apiproxy is defined in a structure like this:

~/foo/bar/APINAME/apiproxy
~/foo/bar/APINAME/apiproxy/APINAME.xml
~/foo/bar/APINAME/apiproxy/resources
~/foo/bar/APINAME/apiproxy/resources/...
~/foo/bar/APINAME/apiproxy/targets
~/foo/bar/APINAME/apiproxy/targets/..
~/foo/bar/APINAME/apiproxy/proxies
~/foo/bar/APINAME/apiproxy/proxies/..
..

... and this function is invoked from anywhere in one of those directories,
then the return value is: ~/foo/bar/APINAME/

It always ends in slash.

If not in a bundle, then it returns....nil

"
  (let ((path
         (apigee--insure-trailing-slash
          (car (cl-some 'apigee--find-bundle '("apiproxy" "sharedflowbundle"))))))
    (and path (file-truename path))))

(defun apigee--target-name-is-available (tname)
  "is a target by this name available? Eg, does a file NOT exist with this name?"
  (let ((filename-to-check
         (concat (apigee--root-path-of-bundle) "apiproxy/targets/" tname ".xml")))
    (not (file-exists-p filename-to-check))))


(defun apigee--suggested-target-name (template-name)
  "suggest a name for a target given a TEMPLATE-NAME for the target.
Based on file availability."
  (let ((val 1)
        (next-name (lambda (v) (concat template-name "-" (format "%d" v)))))
    (let ((tname (funcall next-name val)))
      (while (not (apigee--target-name-is-available tname))
        (setq val (1+ val)
              tname (funcall next-name val)))
      tname)))


;;;###autoload
(defun apigee-add-target ()
  "Invoke this interactively, and the fn will prompt the user to
choose a target type to insert.
"
  (interactive)
  (let ((apiproxy-dir (apigee--root-path-of-bundle))
        (template-name
         (ido-completing-read ;; TODO: why is this ido?  And not just completing-read?
          (format "target template: ")
          (mapcar (lambda (x) (car x)) apigee--target-template-alist)
          nil nil nil)))
    (when template-name
      (let ((target-dir (concat apiproxy-dir "apiproxy/targets/"))
            (have-name nil)
            (target-name-prompt "target name: ")
            (choice (assoc template-name apigee--target-template-alist)))
        (let* ((template-filename (nth 1 choice))
               (source-target-template-filename
                (apigee--get-target-template-filename template-filename)))
          (and (not (file-exists-p target-dir))
               (make-directory target-dir))

          ;;(asset-name (read-string (format "%s name?: " asset-type) default-value nil default-value)))

          (let* ((default-value (apigee--suggested-target-name template-name))
                 (target-name
                  (let (n)
                    (while (not have-name)
                      (setq n (read-string target-name-prompt default-value nil default-value)
                            have-name (apigee--target-name-is-available n)
                            target-name-prompt "That name is in use. Target name: " ))
                    n))
                 (elaborated-contents
                  (apigee--elaborate-template
                   ;; does this need to be qualified as fullpath?
                   source-target-template-filename target-name)))

            ;; create the file, expand the snippet, save it.
            (find-file (concat target-dir target-name ".xml"))
            ;; yas-expand-snippet-sync does not return until the snip is expanded.
            (yas-expand-snippet-sync elaborated-contents (point) (point))
            (save-buffer)
            ;; here, optionally open the resource file, if any
            (kill-new
             (concat "<RouteRule name='foo'><Target>" target-name "</Target></RouteRule>"))
            (message "yank to add the RouteRule declaration...")
            ))))))


(defun apigee--generate-policy-menu ()
  "From the filesystem of policy templates, generate a keymap suitable for
use as a menu in `x-popup-menu' .

The output is a list of the form (TITLE PANE1 PANE2...), where
each pane is a list of form (TITLE ITEM1 ITEM2...).  Each ITEM is
a cons cell (STRING . VALUE), where the VALUE is a cons cell
containing the policy type and template name.

The list looks like this:

  (\"Undisplayed Title\"
   (\"AccessControl\"
    (\"basic\" \"AccessControl\" . \"basic.xml\"))
   (\"BasicAuthentication\"
    (\"Encode Outbound\" \"BasicAuthentication\" . \"Encode Outbound.xml\")
    (\"Decode Inbound\" \"BasicAuthentication\" . \"Decode Inbound.xml\"))
    ...
   (\"XSL\"
    (\"basic.xml\" \"XSL\" . \"basic.xml\")))


The intention is to provide input to `x-popup-menu', to display a cascading,
multi-level popup menu.

When a selection is made, the result is the VALUE.

"
  (let ((candidates
         (seq-sort-by #'car #'string< (copy-sequence apigee--policy-template-alist))))

    (let ((sort-by-name (lambda (a b) (not (string< (downcase a) (downcase b))))))
      (cons "Undisplayed Title"
            (mapcar (lambda (template-set)
                      (let* ((policy-type (car template-set))
                             (templates (sort (copy-sequence (cadr template-set)) sort-by-name)))
                        (cons policy-type
                              (mapcar
                               (lambda (item) (cons
                                               (apigee--trim-xml-suffix item) ;; shortname
                                               (cons policy-type item)))
                               templates))
                        ))
                    candidates))))
  )


;; (defun apigee--convert-policy-alist-to-popup-menu-spec ()
;;   "convert apigee--policy-template-alist like
;; ((\"XSL\"
;;   (\"basic.xml\"))
;;  (\"XMLToJSON\"
;;   (\"full options.xml\" \"strip and treat as array.xml\"))
;;   ...
;;
;; into a spec for popup-cascade-menu "
;;
;;   (let ((sorted-list
;;          (seq-sort-by #'car #'string< (copy-sequence apigee--policy-template-alist))))
;;     (mapcar (lambda (category-and-templates)
;;               (let ((category (car category-and-templates))
;;                     (templates (cadr category-and-templates)))
;;               (cons
;;                category
;;                (mapcar
;;                 (lambda (tmpl)
;;                   (popup-make-item
;;                    (apigee--trim-xml-suffix tmpl)
;;                    ;; :summary
;;                    ;; (apigee--trim-xml-suffix tmpl)
;;                    :value
;;                    (list (intern category)
;;                          (apigee--join-path-elements category tmpl))))
;;                 templates))))
;;             sorted-list)))

(defun apigee--prompt-user-with-policy-choices ()
  "Prompt the user with the available choices.
In this context the available choices is the hierarchical list
of available policies.
"
  (interactive)
  ;; 20220427-1042
  ;; x-popup-menu crashes on emacs 28.1
  ;; or, maybe it was because I was using it incorrectly.
  ;; as of 20231218-1424, it seems to be working correctly.
  (x-popup-menu (apigee--get-menu-position)
                (apigee--generate-policy-menu))

  ;; popup-cascade-menu works, sort of.  The cascading is sort of messy.  That's
  ;; just an effect of how the length of the prefix is constructed in
  ;; popup-create. I couldn't figure it out in popup.el.

  ;; Can customize the face with:
  ;;(set-face-attribute 'popup-menu-face nil :height 105)
  ;;(set-face-attribute 'popup-menu-selection-face nil :height 105)

  ;; But ... this will apply to all popups. Anything that uses popup.el. ??

  ;; Omitting the height param... allows a better view of the toplevel menu,
  ;; which is nice. But selecting from that level results in an error, "args out
  ;; of range" in fn `popup-line-overlay'.  I was not able to diagnose that.
  ;; So I keep the height and ... suffer with poor UI?

  ;; (popup-cascade-menu (apigee--convert-policy-alist-to-popup-menu-spec)
  ;;                     ;;:height (length apigee--policy-template-alist)
  ;;                     :height 10
  ;;                     :margin-left 2
  ;;                     :max-width 21
  ;;                     :margin-right 1
  ;;                     :around t
  ;;                     :scroll-bar t
  ;;                     :isearch t
  ;;                     )


  )

(defun apigee--is-existing-directory (dir-name)
  "Tests to see whether a name refers to an existing directory."
  (and
   (file-exists-p dir-name)
   (let ((attrs (file-attributes dir-name)))
     (and
      (car attrs)
      (not (stringp (car attrs)))))))

(defun apigee--fixup-script-name (name &optional prefix)
  "returns a stripped name suitable for use for a file in the resources/jsc directory,
or resources/py, or resources/xsl."

  (let* ((default-prefix "Javascript")
         (real-prefix (concat (downcase (if (stringp prefix) prefix default-prefix)) "-"))
         (pos (length real-prefix)))
    (if (and (>= (length name) (length real-prefix))
             (string= real-prefix (downcase (substring name 0 pos))))
        (let ((s (substring name pos)))
          (concat (downcase (substring s 0 1)) (substring s 1)))
      name)))

(defun apigee--policy-name-is-available (pname)
  "Return true if the passed policy name PNAME is unused, in other words
if no file exists by that name in the given proxy.
"
  (let ((filename-to-check
         (concat (apigee--root-path-of-bundle) (apigee--type-of-bundle) "/policies/" pname ".xml")))
    (not (file-exists-p filename-to-check))))

(defun apigee--string-is-uppercase-acronym-p (str)
  (let ((case-fold-search nil))
    (string-match-p "\\`[-A-Z0-9]*\\'" str)))

(defun apigee--maybe-capitalize (str)
  "Capitalizes the string STR unless the string is an acronym like HS256 or PBES2."
  (if (apigee--string-is-uppercase-acronym-p str) str (s-capitalize str)))

(defun apigee--policy-name-elements (ptype policy-template-filename)
  "Returns a list containing name elements, (PREFIX SUFFIX), for a policy file."
  (let* ((basename (file-name-sans-extension (file-name-nondirectory policy-template-filename)))
         (name-elements (split-string basename " "))
         (is-jwt (or (string= ptype "JWT") (string= ptype "JWS")))
         (name-suffix (mapconcat 'apigee--maybe-capitalize
                                 (if is-jwt (seq-drop name-elements 1) name-elements)
                                 "-"))
         (name-prefix (if is-jwt
                          (concat (s-capitalize (car name-elements)) ptype)
                        (or (cadr (assoc ptype apigee--policytype-shortform)) ptype))))
    (list name-prefix name-suffix)))

(defun apigee--suggested-policy-name (ptype filename)
  "Returns a string that contains a default policy name. Derives the name
from PTYPE policy type, and FILENAME which is the fully-qualified filename.
Uses a counter that is indexed per policy type within each API Proxy.
"
  (let* ((name-elements (apigee--policy-name-elements ptype filename))
         (name-prefix (car name-elements))
         (name-suffix (cadr name-elements)))
    (let ((val 0)
          (next-name (lambda (v)
                       (if (> v 0)
                           (concat name-prefix "-" name-suffix "-" (format "%d" v))
                         (concat name-prefix "-" name-suffix)))))
      (let ((pname (funcall next-name val)))
        (while (not (apigee--policy-name-is-available pname))
          (setq val (1+ val)
                pname (funcall next-name val)))
        pname))))

(defun apigee-gcloud-auth-print-access-token (&rest ignored)
  "return output of $(gcloud auth print-access-token) .
It accepts an arg because the logic in `apigee--replace-placeholder'
expects it."
  (let* ((gcloud-pgm
          (alist-get 'gcloud apigee-programs-alist))
         (resolved-pgm (apigee--resolve-program gcloud-pgm)))
    (if (not resolved-pgm)
        (error (format "cannot resolve %s" gcloud-pgm)))
    (let* ((command-string (concat resolved-pgm " auth print-access-token"))
           (output (replace-regexp-in-string "\n$" "" (shell-command-to-string command-string)))
           (lines (split-string output "\n")))
      (car (last lines)))))

(defun apigee--memoize-with-timeout (fn &optional timeout-in-seconds)
  "Memoize a function with a timeout.

  FUNCTION is the function to memoize.
  TIMEOUT-IN-SECONDS is the cache expiration time in seconds (default: 600 seconds - 10 minutes).

  Returns a memoized function."
  (let ((timeout (or timeout-in-seconds (* 10 60)))  ; Default to 10 minutes
        (lexically-bound-fn fn))
    (lambda (&rest args)
      (let* ((key (cons lexically-bound-fn args))
             (entry (gethash key apigee-function-cache))
             (now (current-time)))
        (if (and entry
                 (<= (float-time (time-subtract now (cdr entry))) timeout))
            (car entry) ; Return cached value
          (let ((result (apply lexically-bound-fn args)))
            (puthash key (cons result now) apigee-function-cache) ; Update cache
            result))))))

(setq apigee--memoized-gcloud-pat (apigee--memoize-with-timeout #'apigee-gcloud-auth-print-access-token (* 1 60)))

(defun apigee--proxy-name (&rest ignored)
  "Returns the short name for an API proxy. It accepts an argument
because the logic in `apigee--replace-placeholder' expects it."
  (let ((bundle-dir (apigee--root-path-of-bundle))
        (bundle-type (apigee--type-of-bundle)))
    (if (s-equals? bundle-type "apiproxy")
        (let* ((bundle-apiproxy-dir (concat bundle-dir bundle-type))
               (file-list (apigee--proper-files bundle-apiproxy-dir ".xml"))
               (proxy-defn-file (apigee--verify-exactly-one file-list bundle-apiproxy-dir)))
          (apigee--trim-xml-suffix (file-name-nondirectory proxy-defn-file))))))

(defun apigee--replace-placeholder (want-prompt)
  "used in seq-reduce. I defined this in a formal fn rather
than a lambda to avoid edebug issues."
  (let ((want-prompt want-prompt))
    (lambda (acc item)
      (let* ((key (car item))
             (replaceable (concat "%" (symbol-name key))))
        (if (s-contains? replaceable acc)
            (if-let*
                ((replacer-fn (cdr item))
                 (callable-fn ;; the cdr is either a defun or a variable
                  (cond ((fboundp replacer-fn) replacer-fn)
                        ((and (boundp replacer-fn) (functionp (symbol-value replacer-fn)))
                         (symbol-value replacer-fn))
                        (t nil)))
                 (replacement (funcall callable-fn want-prompt)))
                (replace-regexp-in-string replaceable replacement acc)
              acc)
          acc)))))

(defun apigee--resolve-program (pgm)
  (if (s-contains? " " pgm) pgm (executable-find pgm)))

(defun apigee--replace-program (acc item)
  (let* ((key (car item))
         (replaceable (concat "%" (symbol-name key))))
    (if (s-contains? replaceable acc)
        (let ((resolved-pgm (apigee--resolve-program (cdr item))))
          (if (not resolved-pgm)
              (error (format "cannot resolve %s" gcloud-pgm)))
          (replace-regexp-in-string replaceable resolved-pgm acc))
      acc)))

(defun apigee--get-command (symbol want-prompt)
  "get the apigeelint command for the current API proxy."
  (let ((cmd (alist-get symbol apigee-commands-alist)))
    (when cmd
      (setq cmd
            (seq-reduce #'apigee--replace-program apigee-programs-alist cmd))
      ;; I had trouble using this seq-reduce, when using edebug-defun.
      ;; But in my experience, when NOT using the debugger, it works as intended.
      ;; Womp womp.
      (let ((replacer (apigee--replace-placeholder want-prompt)))
        (seq-reduce replacer apigee-placeholders-alist cmd)))))

(defun apigee--mask-secrets ()
  "Intended for use in `compilation-filter-hook'"
  (save-excursion
    (let ((inhibit-read-only t))
      (goto-char (point-min))
      (while (re-search-forward "--token \\([^ \n]+\\)" nil t)
        (replace-match "--token ***masked***")))))

(defun apigee--remove-compilation-filter-hook ()
  (remove-hook 'compilation-filter-hook 'apigee--mask-secrets))

(add-hook 'compilation-filter-hook 'apigee--mask-secrets)

(defun apigee--has-same-bundle-root (root-dir-in-question)
  "predicate called in each unsaved buffer.  Returns t if the buffer
is part of an apiproxy, and if the ROOT-DIR-IN-QUESTION is the same
as the root of the current buffer.
Used as a predicate for `save-some-buffers'."
  (let ((bundle-dir (apigee--root-path-of-bundle)))
    (and bundle-dir
         (not (s-blank? bundle-dir))
         (equal bundle-dir root-dir-in-question))))

(defun dc-find-item-in-list-of-lists (list-of-lists target-string)
  "Find the first item in LIST-OF-LISTS whose car matches TARGET-STRING.
Returns nil if no such item is found."
  (catch 'found
    (dolist (item list-of-lists)
      (when (string= (car item) target-string)
        (throw 'found item)))))

(defun apigee--run-command-for-proxy (label command-symbol &optional want-prompt)
  "Run a command for the current API proxy."
  (let ((bundle-dir (apigee--root-path-of-bundle))
        (proxy-name (apigee--proxy-name))
        (cmd (apigee--get-command command-symbol want-prompt)))
    (let ((name-function (lambda (mode) (concat "*" label " - " (symbol-name command-symbol) " - " proxy-name "*")))
          (remote-host
           (save-match-data ; is usually a good idea
           (and
            (string-match "^/ssh:\\([^:]+\\):" bundle-dir)
            (match-string 1 bundle-dir))))
          highlight-regexp)
      (when cmd
        (save-some-buffers nil (lambda () (apigee--has-same-bundle-root bundle-dir)))
        (let ((default-directory (expand-file-name bundle-dir))
              ;;(process-environment '("PATH=foobar"))
              )
          ;; Chapter 1. trying to get compilation-start over Tramp to use bash
          (when remote-host
            (let* ((ssh-spec-pattern (concat "/ssh:" remote-host ":"))
                   (safe-ssh-spec-pattern (regexp-quote ssh-spec-pattern))
                   (item
                    (dc-find-item-in-list-of-lists tramp-connection-properties safe-ssh-spec-pattern)))
              (if (not item)
                  (add-to-list 'tramp-connection-properties
                               (list safe-ssh-spec-pattern
                               "remote-shell" "/bin/bash")))))
          ;; 20250301-0426
          ;;
          ;; If I use nil here for mode, I cannot mask the token, and the output
          ;; is not displayed very quickly. If I use t, then the code can mask
          ;; the token, and the output gets displayed much more quickly. The
          ;; experience is better.  The one downside: the compilation is shown in
          ;; comint mode, which I theoretically don't want - it's not
          ;; interactive. But I don't care that much.
          (with-connection-local-variables
           (let (
                 ;; Chapter 2. trying to get compilation-start over Tramp to use bash.
                 ;; Not sure which, if any, are required here.
                 (compilation-shell-name  "/bin/bash")
                 (tramp-default-remote-shell "/bin/bash")
                 (tramp-encoding-shell "/bin/bash"))
             (let ((buf
                (compilation-start (concat "cd " bundle-dir "; " cmd) t name-function highlight-regexp)))
           (with-current-buffer buf
             ;; obscure any token that appears
             (save-excursion
               (beginning-of-buffer)
               (while (re-search-forward "--token \\([^ \n]+\\)" nil t)
                 (replace-match "--token ***masked***")))
             (setq buffer-read-only t))))))))))


;; (compilation-start (concat "cd " bundle-dir "; " cmd) t name-function highlight-regexp)
;; ;;(run-with-timer 6 nil #'apigee--remove-compilation-filter-hook )
;; ))))

;; ;; if I use nil here for mode, I cannot mask the token
;; ;; if I yuse t, then the code can mask the token.
;; ;; is it a race condition?
;; (let ((buf
;;        (compilation-start (concat "cd " bundle-dir "; " cmd) nil name-function highlight-regexp)))
;;   (with-current-buffer buf
;;     ;; obscure any token that appears
;;     (save-excursion
;;       (beginning-of-buffer)
;;       (while (re-search-forward "--token \\([^ \n]+\\)" nil t)
;;         (replace-match "--token ***masked***")))
;;     (setq buffer-read-only t)))))))

(defun apigee-lint-asset ()
  "Run apigeelint on the API proxy."
  (interactive)
  (apigee--run-command-for-proxy "apigeelint" 'lint))

(defun apigee-import-and-deploy-proxy (have-prefix)
  "Import AND deploy the API proxy."
  (interactive "P") ;; if have-prefix is non-nil, prompt the user for org/env
  (apigee--run-command-for-proxy "apigeecli" 'import-and-deploy have-prefix))

(defun apigee-import-proxy (have-prefix)
  "Import the API proxy."
  (interactive "P") ;; if have-prefix is non-nil, prompt the user for org/env
  (apigee--run-command-for-proxy "apigeecli" 'import have-prefix))

(defun apigee-deploy-proxy (have-prefix)
  "Deploy the API proxy. This doesn't use the proxy configuration in the
filesystem, beyond the name. It's assumed you've recently called
`apigee-import-proxy', and there is a revision to deploy."
  (interactive "P") ;; if have-prefix is non-nil, prompt the user for org/env
  (apigee--run-command-for-proxy "apigeecli" 'deploy have-prefix))

(defun apigee-inject-proxy-revision-logic ()
  "Inject the policies and flow to insert a proxy revision header
into the response. Handy when modifying an existing proxy that
does not send back a revision header, or when creating a proxy
from a template that doesn't send back a revision header."
  (interactive)
  (let ((bundle-dir (apigee--root-path-of-bundle))
        (bundle-type (apigee--type-of-bundle))
        (policy-names))
    (if (s-equals? bundle-type "apiproxy")
        (let ((bundle-policy-dir (concat bundle-dir bundle-type "/policies/")))
          (dolist (am-template-file
                   (list "clean request headers from response.xml"
                         "inject proxy revision header.xml"))
            (let* ((name-elements
                    (apigee--policy-name-elements "AssignMessage" am-template-file))
                   (name-prefix (car name-elements))
                   (name-suffix (cadr name-elements))
                   (policy-name (concat name-prefix "-" name-suffix))
                   (fullpath-dest-policy-path
                    (apigee--join-path-elements bundle-policy-dir (concat policy-name ".xml"))))
              (setq policy-names (cons policy-name policy-names))
              (if (not (file-exists-p fullpath-dest-policy-path))
                  (let ((elaborated-contents
                         (apigee--elaborate-template
                          (apigee--join-path-elements apigee--base-template-dir "policies" "AssignMessage" am-template-file)
                          policy-name)))
                    ;; create the file, expand the snippet, save it.
                    (with-current-buffer (find-file-noselect fullpath-dest-policy-path)
                      ;; yas-expand-snippet-sync does not return until the snip is expanded.
                      (yas-expand-snippet-sync elaborated-contents (point) (point))
                      (save-buffer)
                      )))))

          ;; and now inject the references to these policies in the
          ;; right places in the various proxy endpoint(s).

          (let ((bundle-proxy-dir
                 (concat bundle-dir bundle-type "/proxies/")))
            (dolist (proxyendpoint-file
                     (apigee--proper-files bundle-proxy-dir ".xml"))
              (save-excursion
                (with-current-buffer (find-file-noselect proxyendpoint-file)
                  (let*
                      ((root (xml-parse-region (point-min) (point-max)))
                       (proxy-endpoint-elt (car root))
                       (default-faultrule-elt (car (xml-get-children proxy-endpoint-elt 'DefaultFaultRule)))
                       (preflow-elt (car (xml-get-children proxy-endpoint-elt 'PreFlow)))
                       (postflow-elt (car (xml-get-children proxy-endpoint-elt 'PostFlow)))
                       (step-references
                        (mapcar (lambda (s) (car (apigee--parse-xml (concat "  <Step>\n    <Name>" s  "</Name>\n  </Step>"))))
                                policy-names)))

                    (if (not preflow-elt)
                        ;; insert PreFlow node, try one of various locations.
                        (let ((position-index
                               (-some (lambda (sym) (apigee--xml-locate-first-child-node proxy-endpoint-elt sym))
                                      '(PostFlow PostClientFlow Flows DefaultFaultRule FaultRules)))
                              (new-preflow-elt
                               (car (apigee--parse-xml "<PreFlow><Request/><Response/></PreFlow>"))))
                          ;; insert before the selected element
                          (push new-preflow-elt (cdr (nthcdr position-index proxy-endpoint-elt)))
                          (setq preflow-elt (car (xml-get-children proxy-endpoint-elt 'PreFlow)))))

                    (if (not postflow-elt)
                        ;; insert PostFlow node, try one of various locations.
                        (let ((position-index
                               (-some (lambda (sym) (apigee--xml-locate-first-child-node proxy-endpoint-elt sym))
                                      '(PostClientFlow Flows PreFlow DefaultFaultRule FaultRules)))
                              (new-postflow-elt
                               (car (apigee--parse-xml "<PostFlow><Request/><Response/></PostFlow>"))))
                          ;; insert before the selected element
                          (push new-postflow-elt (cdr (nthcdr position-index proxy-endpoint-elt)))
                          (setq postflow-elt (car (xml-get-children proxy-endpoint-elt 'PostFlow)))))

                    (if preflow-elt
                        (let* ((preflow-response-elt (car (xml-get-children preflow-elt 'Response))))

                          (if (not preflow-response-elt)
                              (let ((new-preflow-response-elt (apigee--parse-xml "<Response></Response>")))
                                ;; insert as last element in PreFlow
                                (setcdr (last preflow-elt) new-preflow-response-elt)
                                (setq preflow-response-elt (car (xml-get-children preflow-elt 'Response)))))

                          ;; append the appropriate step-reference as child to Response
                          (setcdr (last preflow-response-elt)
                                  (cons "\n    " (list (cadr step-references))))))


                    (if postflow-elt
                        (let ((postflow-response-elt (car (xml-get-children postflow-elt 'Response))))

                          (if (not postflow-response-elt)
                              (let ((new-postflow-response-elt (apigee--parse-xml "<Response></Response>")))
                                ;; insert as last element in PostFlow
                                (setcdr (last postflow-elt) new-postflow-response-elt)
                                (setq postflow-response-elt (car (xml-get-children postflow-elt 'Response)))))

                          ;; append the appropriate step-reference as child to Response
                          (setcdr (last postflow-response-elt)
                                  (cons "\n    " (list (car step-references))))))


                    (if (not default-faultrule-elt)
                        ;; insert DefaultFaultRule node. As above, try one of various locations.
                        (let ((position-index
                               (-some (lambda (sym) (apigee--xml-locate-first-child-node proxy-endpoint-elt sym))
                                      '(PreFlow PostFlow PostClientFlow Flows FaultRules)))
                              (new-dfr-elt
                               (car (apigee--parse-xml "<DefaultFaultRule><AlwaysEnforce>true</AlwaysEnforce></DefaultFaultRule>"))))
                          ;; insert before the selected element
                          (push new-dfr-elt (cdr (nthcdr position-index proxy-endpoint-elt)))
                          (setq default-faultrule-elt (car (xml-get-children proxy-endpoint-elt 'DefaultFaultRule)))))

                    (if default-faultrule-elt
                        ;; append the step-references as children to Response
                        (setcdr (last default-faultrule-elt)
                                (cons "\n    " (list (car step-references)))))

                    (apigee--serialize-xml-elt root))
                  (save-buffer 0)))))))))


(defun apigee--xml-locate-first-child-node (node child-name)
  (let ((n -1)
        (count))
    (dolist (child (xml-node-children node))
      (setq n (+ 1 n))
      (if (and (listp child)
               (equal (xml-node-name child) child-name))
          (setq count n)))
    count))

;; (defun apigee--diag-parse ()
;;   (interactive)
;;   (let*
;;       ((root (xml-parse-region (point-min) (point-max)))
;;        (proxy-endpoint-elt (car root))
;;        (first (-first (lambda (sym) (apigee--xml-locate-first-child-node proxy-endpoint-elt sym))
;;                       '(PreFlow PostFlow PostClientFlow Flows FaultRules)))
;;        (position-index (apigee--xml-locate-first-child-node proxy-endpoint-elt first))
;;        (the-cdr (cdr (nthcdr position-index proxy-endpoint-elt))))))
;;
;;
;;     ;;    (faultrules-elt (car (xml-get-children proxy-endpoint-elt 'FaultRules)))
;;     ;;    (default-faultrule-elt (car (xml-get-children proxy-endpoint-elt 'DefaultFaultRule)))
;;     ;;    (httpproxyconnection-elt (car (xml-get-children proxy-endpoint-elt 'HTTPProxyConnection)))
;;     ;;    (preflow-elt (car (xml-get-children proxy-endpoint-elt 'PreFlow)))
;;     ;;    (preflow-response-elt (car (xml-get-children preflow-elt 'Response)))
;;     ;;    (postclientflow-elt (car (xml-get-children proxy-endpoint-elt 'PostClientFlow)))
;;     ;;    (postflow-elt (car (xml-get-children proxy-endpoint-elt 'PostFlow)))
;;     ;;    (flows-elt (car (xml-get-children proxy-endpoint-elt 'Flows)))
;;     ;;    (dest-elt (or default-faultrule-elt faultrules-elt httpproxyconnection-elt))
;;     ;;    (new-preflow-elt
;;     ;;     (car (apigee--parse-xml "<PreFlow><Request/><Response/></PreFlow>"))))
;;     ;; ;;(setcdr new-preflow-elt (cddr dest-elt))
;;     ;; (setcdr (cddr dest-elt) new-preflow-elt)
;;     ;; (apigee--serialize-xml-elt root)))



(defun apigee--parse-xml (xml-string)
  (with-temp-buffer
    (insert xml-string)
    (xml--parse-buffer nil nil)))


(defun apigee--elaborate-template (fullpath-template-filename thing-name)
  "returns the contents of the named template with the ## placeholders
replaced."
  (let ((raw-template (apigee--get-template-contents fullpath-template-filename)))
    ;;(progn)
    (while (string-match "##" raw-template)
      (setq raw-template (replace-match thing-name t t raw-template)))
    raw-template))


;;;###autoload
(defun apigee-add-policy ()
  "Invoke this interactively, and the fn will prompt the user to
choose a policy type to insert. It will then ask for a name for
the policy, create the appropriate XML file, and using
yas-snippet, expand the template associated to the chosen policy,
into the policy file. It then will open any resource files as
appropriate.
"
  (interactive)
  (let ((bundle-dir (apigee--root-path-of-bundle))
        (bundle-type (apigee--type-of-bundle))
        (choice (apigee--prompt-user-with-policy-choices)))
    (when choice ;; is a cons cell
      (let ((policy-dir (concat bundle-dir bundle-type "/policies/"))
            (ptype (car choice))
            (template-filename (cdr choice))
            (have-name nil)
            (policy-name-prompt "policy name: "))
        (and (not (file-exists-p policy-dir))
             (make-directory policy-dir))
        (let* ((default-value (apigee--suggested-policy-name ptype template-filename))
               (policy-name
                (let (n)
                  (while (not have-name)
                    (setq n (read-string policy-name-prompt default-value nil default-value)
                          have-name (apigee--policy-name-is-available n)
                          policy-name-prompt "That name is in use. Policy name: " ))
                  n))
               (fullpath-template-filename
                (apigee--join-path-elements apigee--base-template-dir "policies" ptype template-filename))
               (elaborated-contents
                (apigee--elaborate-template fullpath-template-filename policy-name)))

          ;; create the file, expand the snippet, save it.
          (find-file (concat policy-dir policy-name ".xml"))
          ;; yas-expand-snippet-sync does not return until the snip is expanded.
          (yas-expand-snippet-sync elaborated-contents (point) (point))
          (save-buffer)
          ;;(apigee-mode 1)
          ;; here, optionally open the resource file, if any
          (cond
           ((or (string= ptype "JavaScript") (string= ptype "XSL") (string= ptype "Python"))
            (save-excursion
              (goto-char (point-min))
              (if (re-search-forward "<ResourceURL>\\(jsc\\|xsl\\|py\\)://\\(.+\\)</ResourceURL>" (point-max) t)
                  (let ((resource-type (match-string-no-properties 1))
                        (resource-basename (match-string-no-properties 2)))
                    (if resource-basename
                        (let ((resource-dir
                               (concat bundle-dir bundle-type "/resources/" resource-type "/")))
                          (and (not (file-exists-p resource-dir))
                               (make-directory resource-dir t))
                          (find-file-other-window (concat resource-dir resource-basename))
                          ;;(apigee--maybe-insert-base-content resource-basename resource-type)
                          ;;(apigee-mode 1)
                          ))))))
           (t nil))
          (kill-new policy-name)
          (kill-new
           (concat "        <Step>\n          <Name>" policy-name "</Name>\n        </Step>\n"))
          (message "yank to add the step declaration...")
          )))))

(defun apigee--is-policy-file (s)
  "returns true if the filename represents a policy file in the current
proxy/sharedflow bundle"
  (and
   (s-starts-with? (concat (apigee--root-path-of-bundle) (apigee--type-of-bundle) "/policies/") s)
   (file-exists-p s)))

(defun apigee--current-policy-name ()
  "returns the name of the current policy, if the current buffer
is visiting a policy file. otherwise nil."
  (let ((current-filename (buffer-file-name)))
    (if (apigee--is-policy-file current-filename)
        (s-chop-suffix ".xml" (car (reverse (split-string current-filename
                                                          "/")))))))
(defun apigee--list-policies ()
  "returns a list of policies in the current bundle"
  (if (apigee--root-path-of-bundle)
      (let* ((policy-dir
              (concat (apigee--root-path-of-bundle) (apigee--type-of-bundle) "/policies/"))
             (fq-names (apigee--sort-strings (apigee--proper-files policy-dir ".xml"))))
        (mapcar (lambda (s) (s-chop-suffix ".xml" (car (reverse (split-string s "/")))))
                fq-names))))

(defun apigee-rename-policy ()
  "rename a policy to a new name"
  (interactive)
  (let ((current-policies (apigee--list-policies))
        (predicate-ignored nil)
        (require-match nil)
        (initial-input (apigee--current-policy-name))
        (hist nil)
        (def (apigee--current-policy-name)))
    (let* ((name-of-policy-to-rename
            (ido-completing-read "rename policy: " current-policies
                                 predicate-ignored require-match initial-input hist def))
           ;; todo: replace this. Don't need a completing read here. Just a read.
           (new-name (read-string (format "rename '%s' to : " name-of-policy-to-rename)
                                  name-of-policy-to-rename nil name-of-policy-to-rename)))

      (if (s-equals? name-of-policy-to-rename new-name)
          (message "nothing to do.")
        (if (member new-name current-policies)
            (message "there is already a policy with that name.")
          (let* ((bundle-dir (concat (apigee--root-path-of-bundle) (apigee--type-of-bundle)))
                 (policy-dir (concat bundle-dir "/policies/")))
            (let ((fq-old-fname (concat policy-dir name-of-policy-to-rename ".xml"))
                  (fq-new-fname (concat policy-dir new-name ".xml")))
              (message "renaming %s to %s..." name-of-policy-to-rename new-name)

              (let ((re1 (concat "\\<" (regexp-quote name-of-policy-to-rename) "\\>"))
                    (interactive-buffer-name (buffer-name))
                    (buf-for-policy-file (get-file-buffer fq-old-fname))
                    (count-of-changes 0)
                    (process-one-file (lambda (one-file)
                                        (with-current-buffer (find-file-noselect one-file)
                                          (save-excursion
                                            (goto-char (point-min))
                                            (let ((made-at-least-one-change nil)
                                                  (original-modified (buffer-modified-p)))
                                              (while (re-search-forward re1 nil t)
                                                (replace-match new-name)
                                                (setq made-at-least-one-change t))

                                              (if made-at-least-one-change
                                                  (setq count-of-changes (1+ count-of-changes)))

                                              (if (and made-at-least-one-change
                                                       (not original-modified)
                                                       (not (s-equals-p interactive-buffer-name (buffer-name))))
                                                  (save-buffer))))))))

                ;; rename the file for the policy
                (rename-file fq-old-fname fq-new-fname)

                ;; rename the buffer for the policy, if it is open
                (if buf-for-policy-file
                    (with-current-buffer buf-for-policy-file
                      (rename-buffer new-name t) ;; get unique buffer name
                      (set-visited-file-name fq-new-fname) ;; sets modified flag t
                      (set-buffer-modified-p nil)))

                ;; modify the policy file itself
                (funcall process-one-file fq-new-fname)

                ;; modify all references to this policy
                (dolist (dir
                         (mapcar (lambda (s) (concat bundle-dir "/" s))
                                 (list "targets" "proxies" "sharedflows")))
                  (if (file-exists-p dir)
                      (dolist (one-file (apigee--proper-files dir ".xml"))
                        ;; edit the file to replace
                        (funcall process-one-file one-file))))
                (message "made %d changes" count-of-changes)))))))))


;; (defun apigee-maybe-sync-policy-filename ()
;;   "synchronizes the name of the file with the name specified in the name
;; attribute in the root element, if the file is a policy file.
;;
;; This function is normally used as an after-save-hook, and normally only in an
;; xml-mode (such as `nxml-mode'), since policy files are XML files.
;;
;; With this hook, the human can modify the name attribute inside the XML, and
;; save the file; and then that change gets reflected in the filename for the buffer
;; and also in every other file in the API-proxy bundle.
;; "
;;   (interactive)
;;   (let ((orig-filename (buffer-file-name)))
;;     (if (apigee--is-policy-file orig-filename)
;;         (let* ((orig-policyname (file-name-sans-extension (file-name-nondirectory orig-filename)))
;;                (root (xml-parse-region))
;;                (policy (car root))
;;                (attrs (xml-node-attributes policy))
;;                (new-policyname (cdr (assq 'name attrs))))
;;           (if (and new-policyname
;;                    (not (s-equals-p orig-policyname new-policyname)))
;;               (let* ((new-short-filename (concat new-policyname ".xml"))
;;                      (new-filename
;;                       (concat (file-name-directory orig-filename) new-short-filename)))
;;                 (rename-file orig-filename new-filename 1)
;;                 (rename-buffer new-short-filename t) ;; get unique buffer name
;;                 (set-visited-file-name new-filename) ;; sets modified flag t
;;                 (set-buffer-modified-p nil)
;;                 ;; now, search/replace all files in the apiproxy to replace
;;                 ;; that old policy name with the new policy name.
;;                 (let ((policy-buffer-name (buffer-name))
;;                       (file-list (apigee-all-files-in-apiproxy))
;;                       (re1 (concat "\\<" (regexp-quote orig-policyname) "\\>")))
;;                   (while file-list
;;                     (let* ((one-file (car file-list))
;;                            (base-filename (file-name-nondirectory one-file)))
;;                       (if (not (or (s-starts-with? "#" base-filename)
;;                                    (s-starts-with? ".#" base-filename)))
;;                           (with-current-buffer (find-file-noselect one-file)
;;                             (save-excursion
;;                               (goto-char (point-min))
;;                               (let ((need-save nil)
;;                                     (original-modified (buffer-modified-p)))
;;                                 (while (re-search-forward re1 nil t)
;;                                   (replace-match new-policyname)
;;                                   (setq need-save t))
;;                                 (if (and need-save
;;                                          (not original-modified)
;;                                          (not (s-equals-p policy-buffer-name (buffer-name))))
;;                                     (save-buffer))))))
;;                       (setq file-list (cdr file-list)))))))))))

(defun apigee--cleanup-newlines ()
  "collapse multiple newlines"
  (save-excursion
    (goto-char (point-min))
    (while (re-search-forward "\\(\n\s*\\)\\([\s]*\n\\)" (point-max) t)
      (replace-match (match-string 1)))))

(defun apigee--cleanup-quotes ()
  "replace escaped quote with quote character"
  (save-excursion
    (goto-char (point-min))
    (while (re-search-forward "\\([ =]\\)&quot;" (point-max) t)
      (replace-match (concat (match-string 1) "\"")))
    (goto-char (point-min))
    (while (re-search-forward "&quot;\\([ <)]\\)" (point-max) t)
      (replace-match (concat "\"" (match-string 1))))))

(defun apigee--serialize-xml-elt (elt)
  "Serialize an XML element into the current buffer, and then collapse newlines."
  (erase-buffer)
  (xml-print elt)
  (apigee--cleanup-newlines)
  (apigee--cleanup-quotes)
  (save-excursion
    (indent-region (point-min) (point-max)))
  )

(defun apigee--verify-exactly-one (file-list source-dir)
  "verifies that there is exactly one xml file."
  (if (not file-list)
      (error
       (message "[apigee] cannot find XML file in %s, in `apigee--verify-exactly-one'" source-dir)))
  (if (not (= (length file-list) 1))
      (error
       (message "[apigee] found more than one XML file in %s, in `apigee--verify-exactly-one'" source-dir)))
  (nth 0 file-list))


(defun apigee--copy-subdirs (subdirs source-dir dest-dir)
  (while subdirs
    (let* ((this-dir (car subdirs))
           (source-subdir (apigee--join-path-elements source-dir this-dir))
           (dest-subdir (apigee--join-path-elements dest-dir this-dir)))
      (if (apigee--is-existing-directory source-subdir)
          (copy-directory source-subdir dest-subdir t nil)))
    (setq subdirs (cdr subdirs))))

(defun apigee--copy-proxy-template-files (proxy-name source destination)
  "copy files from the SOURCE template directory to the DESTINATION directory,
changing names and replacing / expanding things as appropriate."
  (let ((source-apiproxy-dir (apigee--join-path-elements source "apiproxy"))
        (dest-apiproxy-dir (apigee--join-path-elements destination "apiproxy")))

    (let ((file-list (apigee--proper-files source-apiproxy-dir ".xml")))
      (apigee--verify-exactly-one file-list source-apiproxy-dir)
      ;; create the toplevel destination directory
      (make-directory dest-apiproxy-dir t)
      ;; copy, then intelligently modify the toplevel proxy bundle definition file
      (let ((new-xml-file-name (apigee--join-path-elements dest-apiproxy-dir (concat proxy-name ".xml"))))
        (copy-file (car file-list) new-xml-file-name nil t t nil)
        (with-current-buffer (find-file-noselect new-xml-file-name)
          (let*
              ((root (xml-parse-region (point-min) (point-max)))
               (apiproxy-elt (car root))
               (apiproxy-elt-attrs (xml-node-attributes apiproxy-elt))
               (display-name-elt (car (xml-get-children apiproxy-elt 'DisplayName))))
            (setcdr (assq 'name apiproxy-elt-attrs) proxy-name)
            (setcar (cddr display-name-elt) proxy-name)
            (apigee--serialize-xml-elt root))
          (save-buffer))))

    (apigee--copy-subdirs (list "proxies" "policies" "resources" "targets") source-apiproxy-dir dest-apiproxy-dir)

    ;; if we can find a single XML file in the proxies dir, modify it
    (let* ((dest-proxyendpoints-dir (apigee--join-path-elements dest-apiproxy-dir "proxies"))
           (file-list (apigee--proper-files dest-proxyendpoints-dir ".xml")))
      (if (not file-list)
          (error
           (message "[apigee] cannot find XML file in %s, in `apigee--copy-proxy-template-files'" dest-proxyendpoints-dir)))
      (if (= (length file-list) 1)
          (with-current-buffer (find-file-noselect (car file-list))
            (let*
                ((root (xml-parse-region (point-min) (point-max)))
                 (proxy-endpoint-elt (car root))
                 (http-proxy-conn-elt (car (xml-get-children proxy-endpoint-elt 'HTTPProxyConnection)))
                 (basepath-elt (car (xml-get-children http-proxy-conn-elt 'BasePath))))
              (setcar (cddr basepath-elt) (concat "/" proxy-name))
              (apigee--serialize-xml-elt root)
              )
            (save-buffer 0))))
    ))

(defun apigee--copy-sharedflow-template-files (sf-name source destination)
  "copy files from the SOURCE template directory to the DESTINATION directory,
changing names and replacing / expanding things as appropriate."
  (let ((source-sf-dir (apigee--join-path-elements source "sharedflowbundle"))
        (dest-sf-dir (apigee--join-path-elements destination "sharedflowbundle")))
    (let ((file-list (apigee--proper-files source-sf-dir ".xml")))
      (apigee--verify-exactly-one file-list source-sf-dir)
      (make-directory dest-sf-dir t)
      ;; copy, then intelligently modify the toplevel proxy bundle definition file
      (let ((new-xml-file-name (apigee--join-path-elements dest-sf-dir (concat sf-name ".xml"))))
        (copy-file (car file-list) new-xml-file-name nil t t nil)
        (with-current-buffer (find-file-noselect new-xml-file-name)
          (let*
              ((root (xml-parse-region (point-min) (point-max)))
               (sfbundle-elt (car root))
               (sfbundle-elt-attrs (xml-node-attributes sfbundle-elt))
               (display-name-elt (car (xml-get-children sfbundle-elt 'DisplayName))))
            (setcdr (assq 'name sfbundle-elt-attrs) sf-name)
            (setcar (cddr display-name-elt) sf-name)
            (apigee--serialize-xml-elt root))
          (save-buffer))))
    (apigee--copy-subdirs (list "sharedflows" "policies") source-sf-dir dest-sf-dir)))

(defun apigee--new-asset-from-template (asset-type asset-name template-alist template-name containing-dir)
  "Non-interactive function to create a new asset from a template.
ASSET-TYPE - either \"proxy\" or \"sharedflow\".
ASSET-NAME - name of the to-be-created asset.
TEMPLATE-ALIST - the alist of templates.
TEMPLATE-NAME - the name of the asset template, as stored in the templates/<asset-type> directory.
CONTAINING-DIR - name of an existing directory into which to insert the new asset.
"
  (if (not (apigee--is-existing-directory containing-dir))
      (error
       (message "[apigee] containing-dir does not exist in `apigee--new-asset-from-template'")))
  (let ((template-match (assoc template-name template-alist))
        (new-dir (apigee--join-path-elements containing-dir asset-name)))
    (if (apigee--is-existing-directory new-dir)
        (error
         (message "[apigee] new-dir already exists in `apigee--new-asset-from-template'")))
    (if (not template-match)
        (error
         (message "[apigee] unknown template in `apigee--new-asset-from-template'")))
    (let ((template-dir (cadr template-match))
          (copy-fn (intern (format "apigee--copy-%s-template-files" asset-type))))
      (funcall copy-fn asset-name template-dir new-dir))
    (find-file-existing new-dir)))

(defun apigee--fresh-recent-asset-homes (with-time)
  "returns the list of recently used asset homes, eliminating stale entries
and non-existent directories, in sorted order.  If WITH-TIME is non-nil, emit
the list with time (suitable for persisting). Otherwise without - it will be a
bare list of strings representing directory paths, suitable for use within an
`ido-completing-read'."
  (let ((result
         (let ((days-considered-stale 30))
           (-sort (lambda (a b)
                    (> (float-time (time-subtract (apply 'encode-time (cadr a)) (apply 'encode-time (cadr b)))) 0))
                  (-filter (lambda (x)
                             (and
                              (apigee--is-existing-directory (car x))
                              (apigee--time-is-within-days (apply 'encode-time (cadr x)) days-considered-stale)))
                           apigee--recently-used-asset-homes)))))
    (if with-time result
      (-map (lambda (n) (car n)) result))))

(defun apigee--time-is-within-days (the-time delta-days)
  "Returns t if THE-TIME is less than DELTA-DAYS ago."
  (let ((delta-seconds (* 24 delta-days 60 60)))
    (< (float-time (time-subtract (current-time) the-time)) delta-seconds)))

(defun apigee--prompt-for-containing-dir ()
  "prompt user for a containing directory, and return it. Create the directory
if necessary."
  (let ((homedir (concat (getenv "HOME") "/"))
        (candidate-list (cons default-directory (apigee--fresh-recent-asset-homes nil))))
    (let ((containing-dir
           (ido-completing-read
            "containing directory?: "
            (mapcar (lambda (x) (replace-regexp-in-string homedir "~/" x))
                    (delq nil (delete-dups candidate-list))) nil nil nil)))
      (and (not (file-exists-p containing-dir))
           (make-directory containing-dir t))
      containing-dir)))


(defun apigee-new-proxy (arg)
  "Interactive fn that creates a new exploded proxy bundle directory
structure. Prompts for the name of the API Proxy, and the base template
for the proxy.

When invoked with a prefix, this fn will prompt the user also for
the name of the directory in which to store the apiproxy.

When invoked without a prefix, it uses the most recent asset home
directory. If no directory has ever been used, it prompts for the directory.

"
  (interactive "P")
  (apigee--new-asset "proxy" arg))


(defun apigee-new-sharedflow (arg)
  "Interactive fn that creates a new exploded sharedflow bundle directory
structure. Prompts for the name of the sharedflow, and the base template
for the thing.

When invoked with a prefix, this fn will prompt the user also for
the name of the directory in which to store the sharedflow.

When invoked without a prefix, it uses the most recent asset home
directory. If no directory has ever been used, it prompts for the directory.

"
  (interactive "P")
  (apigee--new-asset "sharedflow" arg))


(defun apigee--remember-asset-home (containing-dir)
  "stores one directory with the current time in the list"
  (setq apigee--recently-used-asset-homes
        (-remove (lambda (x)  (equal (car x) containing-dir)) apigee--recently-used-asset-homes))
  (setq apigee--recently-used-asset-homes (cons (list containing-dir (decode-time nil t))
                                                apigee--recently-used-asset-homes)))

(defun apigee--new-asset (asset-type prompt-arg)
  "Internal interactive fn that creates a new exploded asset directory
structure. Prompts for the name of the asset, and the base template
for the thing.

When invoked with a prefix, this fn will prompt the user also for
the name of the directory in which to store the asset.

When invoked without a prefix, it uses the most recent asset home
directory. If no directory has ever been used, it prompts for the directory.

This fn is not intended to be called directly.

ASSET-TYPE - either \"proxy\" or \"sharedflow\"
PROMPT-ARG - whether invoked with a prefix

"
  (interactive "P")
  (let ((alist-sym (intern (format "apigee--%s-template-alist" asset-type))))
    (let ((asset-name (read-string (format "%s name?: " asset-type) nil nil nil))
          (template
           (ido-completing-read
            (format "%s template: " asset-type)
            (mapcar (lambda (x) (car x)) (symbol-value alist-sym))
            nil nil nil))
          (containing-dir
           (if prompt-arg
               (apigee--prompt-for-containing-dir)
             (or (car (apigee--fresh-recent-asset-homes nil)) (apigee--prompt-for-containing-dir)))))
      (apigee--remember-asset-home containing-dir)
      (apigee--new-asset-from-template asset-type asset-name (symbol-value alist-sym) template containing-dir))))


;; restore last known state, and set a timer to persist state periodically
(eval-after-load "apigee"
  '(progn

     ;; override the impl in popup.el - it's broken for me for cascaded menus - 20230627-1541
     (defun popup-child-point (popup &optional offset)
       (overlay-end
        (popup-line-overlay popup (popup-selected-line popup))))

     ;; customize the popup font
     (set-face-attribute 'popup-menu-face nil :height 105)
     (set-face-attribute 'popup-menu-selection-face nil :height 105)

     (apigee--restore-state)
     (if (not apigee--base-template-dir)
         (setq apigee--base-template-dir (concat (file-name-directory apigee--load-file-name) "templates/")))
     (if apigee--base-template-dir
         (apigee-load-templates apigee--base-template-dir))
     (setq apigee-timer
           (run-with-timer (* 60 apigee--timer-minutes) (* 60 apigee--timer-minutes) 'apigee--persist-state))))

(provide 'apigee)

;;; apigee.el ends here<|MERGE_RESOLUTION|>--- conflicted
+++ resolved
@@ -7,17 +7,13 @@
 ;; Author     : Dino Chiesa
 ;; Maintainer : Dino Chiesa <dchiesa@google.com>
 ;; Created    : May 2017
-;; Modified   : February 2025
+;; Modified   : May 2025
 ;; Version    : 1.3
 ;; Keywords   : apigee
 ;; Requires   : s.el, xml.el
 ;; License    : Apache 2.0
 ;; X-URL      : https://github.com/DinoChiesa/apigee-el
-<<<<<<< HEAD
-;; Last-saved : <2025-March-04 02:03:08>
-=======
-;; Last-saved : <2025-May-27 15:28:53>
->>>>>>> 58bfa501
+;; Last-saved : <2025-May-27 15:34:45>
 ;;
 ;;; Commentary:
 ;;
@@ -130,23 +126,12 @@
   "memoized version of print-access-token")
 
 (defvar apigee-placeholders-alist
-<<<<<<< HEAD
-  '(
-    (n . (apigee--proxy-name))
-    (o . (apigee-get-organization want-prompt))
-    (e . (apigee-get-environment want-prompt))
-    (sa_args . (apigee-get-service-account-args-for-deployment want-prompt))
-    ;;(t . (apigee-gcloud-auth-print-access-token))
-    (t . (funcall apigee--memoized-gcloud-pat))
-    (lint-exclusions . (apigee-get-lint-exclusions))
-=======
   `(
     (n .       apigee--proxy-name)
     (o .       apigee-get-organization)
     (e .       apigee-get-environment )
     (sa_args . apigee-get-service-account-args-for-deployment )
     (t .       apigee--memoized-gcloud-pat)
->>>>>>> 58bfa501
     )
   )
 
@@ -1046,9 +1031,9 @@
     (let ((name-function (lambda (mode) (concat "*" label " - " (symbol-name command-symbol) " - " proxy-name "*")))
           (remote-host
            (save-match-data ; is usually a good idea
-           (and
-            (string-match "^/ssh:\\([^:]+\\):" bundle-dir)
-            (match-string 1 bundle-dir))))
+             (and
+              (string-match "^/ssh:\\([^:]+\\):" bundle-dir)
+              (match-string 1 bundle-dir))))
           highlight-regexp)
       (when cmd
         (save-some-buffers nil (lambda () (apigee--has-same-bundle-root bundle-dir)))
@@ -1064,7 +1049,7 @@
               (if (not item)
                   (add-to-list 'tramp-connection-properties
                                (list safe-ssh-spec-pattern
-                               "remote-shell" "/bin/bash")))))
+                                     "remote-shell" "/bin/bash")))))
           ;; 20250301-0426
           ;;
           ;; If I use nil here for mode, I cannot mask the token, and the output
@@ -1081,14 +1066,14 @@
                  (tramp-default-remote-shell "/bin/bash")
                  (tramp-encoding-shell "/bin/bash"))
              (let ((buf
-                (compilation-start (concat "cd " bundle-dir "; " cmd) t name-function highlight-regexp)))
-           (with-current-buffer buf
-             ;; obscure any token that appears
-             (save-excursion
-               (beginning-of-buffer)
-               (while (re-search-forward "--token \\([^ \n]+\\)" nil t)
-                 (replace-match "--token ***masked***")))
-             (setq buffer-read-only t))))))))))
+                    (compilation-start (concat "cd " bundle-dir "; " cmd) t name-function highlight-regexp)))
+               (with-current-buffer buf
+                 ;; obscure any token that appears
+                 (save-excursion
+                   (beginning-of-buffer)
+                   (while (re-search-forward "--token \\([^ \n]+\\)" nil t)
+                     (replace-match "--token ***masked***")))
+                 (setq buffer-read-only t))))))))))
 
 
 ;; (compilation-start (concat "cd " bundle-dir "; " cmd) t name-function highlight-regexp)
